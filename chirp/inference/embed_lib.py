# coding=utf-8
# Copyright 2024 The Perch Authors.
#
# Licensed under the Apache License, Version 2.0 (the "License");
# you may not use this file except in compliance with the License.
# You may obtain a copy of the License at
#
#     http://www.apache.org/licenses/LICENSE-2.0
#
# Unless required by applicable law or agreed to in writing, software
# distributed under the License is distributed on an "AS IS" BASIS,
# WITHOUT WARRANTIES OR CONDITIONS OF ANY KIND, either express or implied.
# See the License for the specific language governing permissions and
# limitations under the License.

"""Create embeddings for an audio corpus."""

import dataclasses
import importlib
import json
import os
from pathlib import Path
from typing import Any, Sequence, Set, Tuple, Union

from absl import logging
import apache_beam as beam
import audioread
from chirp import audio_utils
from chirp import path_utils
from chirp.inference import interface
from chirp.inference import models
from chirp.inference import tf_examples
from etils import epath
from ml_collections import config_dict
import numpy as np
import soundfile
import tensorflow as tf


INFERENCE_CONFIGS_PKG = 'chirp.inference.configs.'


@dataclasses.dataclass
class SourceInfo:
  """Source information for extracting target audio from a file."""

  filepath: str
  shard_num: int
  shard_len_s: float

  def file_id(self, file_id_depth: int) -> str:
    file_id = epath.Path(
        *epath.Path(self.filepath).parts[-(file_id_depth + 1) :]
    ).as_posix()
    return file_id


@dataclasses.dataclass(frozen=True)
class SourceId:
  """Source information identifier."""

  # This filepath is a truncated version of the SourceInfo.filepath using
  # file_id().
  filepath: str
  offset: float


def create_source_infos(
    source_file_patterns: Sequence[Union[str, Tuple[str, str]]],
    shard_len_s: float,
    num_shards_per_file: int = -1,
    start_shard_idx: int = 0,
) -> Sequence[SourceInfo]:
  """Expand source file patterns into a list of SourceInfos.

  Args:
    source_file_patterns: Sequence of file patterns to glob.
    shard_len_s: Length in seconds of each TFExample. If <=0, use the full file.
    num_shards_per_file: Limits number of shards per file. Set to -1 to
      automatically find the number of shards per file.
    start_shard_idx: Skip all shards prior to the chosen shard.

  Returns:
    Sequence of SourceInfo objects.
  """
  source_files = []
  for pattern in source_file_patterns:
<<<<<<< HEAD
    #pattern can be either a string to glob or a 
    # already prepared glob
    if type(pattern) is str or type(pattern) is epath.gpath.PosixGPath:
      glob = epath.Path('').glob(pattern)
    elif type(pattern) is tuple:
      glob = Path(pattern[0]).rglob(pattern[1])
    for source_file in glob:
=======
    if '://' in pattern:
      root, pattern = pattern.split('://')
      root = root + '://'
    else:
      root = ''

    for source_file in epath.Path(root).glob(pattern):
>>>>>>> c5c26c5e
      source_files.append(source_file)

  source_file_splits = []
  if shard_len_s <= 0:
    # Generate a single source info for each file.
    for source in source_files:
      source_file_splits.append(SourceInfo(source.as_posix(), 0, -1.0))
    return source_file_splits

  for source in source_files:
    if num_shards_per_file > 0:
      end_shard_idx = start_shard_idx + num_shards_per_file
    else:
      try:
        sf = soundfile.SoundFile(source)
        file_length_s = sf.frames / sf.samplerate
        end_shard_idx = int(file_length_s // shard_len_s + 1)
      except Exception as exc:  # pylint: disable=broad-exception-caught
        logging.error('Failed to parse audio file (%s) : %s.', source, exc)
        continue

    for i in range(start_shard_idx, end_shard_idx):
      source_file_splits.append(SourceInfo(source.as_posix(), i, shard_len_s))
  return source_file_splits


def get_existing_source_ids(
    output_dir: epath.Path, file_pattern: str, tensor_dtype: str = 'float32'
) -> Set[SourceId]:
  """Return existing SourceInfos from the matching output dir and pattern."""
  existing_source_ids = set([])
  if not output_dir.exists:
    return existing_source_ids
  filenames = [fn for fn in output_dir.glob(file_pattern)]
  dataset = tf.data.TFRecordDataset(filenames)
  parser = tf_examples.get_example_parser(tensor_dtype=tensor_dtype)
  dataset = dataset.map(parser)
  for e in dataset.as_numpy_iterator():
    existing_source_ids.add(
        SourceId(str(e['filename'], 'UTF_8'), e['timestamp_s'])
    )

  return existing_source_ids


def get_new_source_infos(
    source_infos: Sequence[SourceInfo],
    existing_source_ids: Set[SourceId],
    file_id_depth: int,
) -> Sequence[SourceInfo]:
  """Returns unprocessed SourceInfos given a set of SourceIds."""
  new_source_infos = []
  for s in source_infos:
    offset = s.shard_num * s.shard_len_s
    i = SourceId(s.file_id(file_id_depth), offset)
    if i not in existing_source_ids:
      new_source_infos.append(s)

  return new_source_infos


class EmbedFn(beam.DoFn):
  """Beam worker function for creating audio embeddings.

  TODO(tomdenton): Move most of this functionality into the EmbeddingModel.
  This will increase usability in non-beam contexts.
  """

  def __init__(
      self,
      write_embeddings: bool,
      write_logits: bool | Sequence[str],
      write_separated_audio: bool,
      write_raw_audio: bool,
      model_key: str,
      model_config: config_dict.ConfigDict,
      file_id_depth: int,
      crop_s: float = -1.0,
      min_audio_s: float = 1.0,
      embedding_model: interface.EmbeddingModel | None = None,
      target_sample_rate: int = -2,
      logits_head_config: config_dict.ConfigDict | None = None,
      tensor_dtype: str = 'float32',
      write_frontend: bool = False,
  ):
    """Initialize the embedding DoFn.

    Args:
      write_embeddings: Whether to write embeddings.
      write_logits: Whether to write output logits. Alternatively, a sequence of
        logit keys to write.
      write_separated_audio: Whether to write out separated audio tracks.
      write_raw_audio: If true, will add the original audio to the output.
      model_key: String indicating which model wrapper to use. See MODEL_KEYS.
        Only used for setting up the embedding model.
      model_config: Keyword arg dictionary for the model wrapper class. Only
        used for setting up the embedding model.
      file_id_depth: Number of parent directories to include in the file_id. eg,
        If file_id_depth=2 and the filename is `C://my/file/is/awesome.wav`,
        then the file_id will be `file/is/awesome.wav`.
      crop_s: If greater than zero, run on only the first crop_s seconds.
      min_audio_s: Minimum allowed audio length, in seconds.
      embedding_model: Pre-loaded embedding model.
      target_sample_rate: Target sample rate when loading audio. Set to -2 to
        use the embedding model's native sample rate, or any positive number to
        resample to a fixed rate.
      logits_head_config: Optional configuration for a secondary
        interface.LogitsOutputHead classifying the model embeddings.
      tensor_dtype: Dtype to use for storing tensors (embeddings, logits, or
        audio). Default to float32, but float16 approximately halves file size.
      write_frontend: If true, will add the model's frontend (spectrogram) to
        the output. (Defaults False for backwards compatibility.)
    """
    self.model_key = model_key
    self.model_config = model_config
    self.write_embeddings = write_embeddings
    self.write_logits = write_logits
    self.write_separated_audio = write_separated_audio
    self.write_raw_audio = write_raw_audio
    self.write_frontend = write_frontend
    self.crop_s = crop_s
    self.embedding_model = embedding_model
    self.file_id_depth = file_id_depth
    self.min_audio_s = min_audio_s
    self.target_sample_rate = target_sample_rate
    self.logits_head_config = logits_head_config
    self.logits_head = None
    self.tensor_dtype = tensor_dtype

  def setup(self):
    if self.embedding_model is None:
      model_class = models.model_class_map()[self.model_key]
      self.embedding_model = model_class.from_config(self.model_config)
    if hasattr(self, 'model_key'):
      del self.model_key
    if hasattr(self, 'model_config'):
      del self.model_config
    if self.target_sample_rate == -2:
      self.target_sample_rate = self.embedding_model.sample_rate
    elif self.target_sample_rate > 0:
      self.target_sample_rate = self.target_sample_rate
    else:
      raise ValueError('Invalid target_sample_rate.')
    if self.logits_head_config is not None:
      self.logits_head = interface.LogitsOutputHead.from_config(
          self.logits_head_config
      )

  def load_audio(
      self, filepath: str, offset_s: float, window_size_s: float
  ) -> np.ndarray | None:
    audio = audio_utils.load_audio_window(
        filepath, offset_s, self.target_sample_rate, window_size_s
    )
    logging.warning('Audio loaded successfully.')
    # Convert audio from jax array to numpy array.
    return np.array(audio)

  def _log_exception(self, source_info, exception, counter_name):
    beam.metrics.Metrics.counter('beaminference', counter_name).inc()
    logging.warning(
        'The audio at (%s / %d) could not be loaded (%s). '
        'The exception was (%s)',
        source_info.filepath,
        source_info.shard_num,
        counter_name,
        exception,
    )

  def audio_to_example(
      self, file_id: str, timestamp_offset_s: float, audio: np.ndarray
  ) -> tf.train.Example:
    """Embed audio and create a TFExample."""
    if self.embedding_model is None:
      raise ValueError(
          'Embedding model undefined; you must run setup to load the model.'
      )
    model_outputs = self.embedding_model.embed(audio)
    if self.logits_head is not None:
      # Update model outputs with logits from the secondary classifier.
      model_outputs = self.logits_head.add_logits(
          model_outputs, keep_original=self.write_logits
      )
      write_logits = True
    else:
      write_logits = self.write_logits

    example = tf_examples.model_outputs_to_tf_example(
        model_outputs=model_outputs,
        file_id=file_id,
        audio=audio,
        timestamp_offset_s=timestamp_offset_s,
        write_raw_audio=self.write_raw_audio,
        write_separated_audio=self.write_separated_audio,
        write_embeddings=self.write_embeddings,
        write_logits=write_logits,
        write_frontend=self.write_frontend,
        tensor_dtype=self.tensor_dtype,
    )
    return example

  @beam.typehints.with_output_types(Any)
  def process(self, source_info: SourceInfo, crop_s: float = -1.0):
    """Process a source.

    Args:
      source_info: SourceInfo describing the audio to process.
      crop_s: If >0, only the first crop_s seconds will be used. Helpful for
        dry-run testing.

    Returns:
      A TFExample.
    """
    file_id = source_info.file_id(self.file_id_depth)

    logging.info('...loading audio (%s)', source_info.filepath)
    if source_info.shard_len_s <= 0:
      timestamp_offset_s = 0
    else:
      timestamp_offset_s = source_info.shard_num * source_info.shard_len_s

    if crop_s > 0:
      window_size_s = crop_s
    elif self.crop_s > 0:
      window_size_s = self.crop_s
    elif source_info.shard_len_s > 0:
      window_size_s = source_info.shard_len_s
    else:
      window_size_s = -1

    try:
      audio = self.load_audio(
          source_info.filepath, timestamp_offset_s, window_size_s
      )
    except soundfile.LibsndfileError as inst:
      self._log_exception(source_info, inst, 'audio_libsndfile_error')
      return
    except ValueError as inst:
      self._log_exception(source_info, inst, 'audio_bad_offset')
      return
    except audioread.NoBackendError as inst:
      self._log_exception(source_info, inst, 'audio_no_backend')
      return
    except EOFError as inst:
      self._log_exception(source_info, inst, 'audio_eof_error')
      return
    except RuntimeError as inst:
      if 'Soundfile is not available' in str(inst):
        self._log_exception(source_info, inst, 'audio_no_soundfile')
      else:
        self._log_exception(source_info, inst, 'audio_runtime_error')
      return

    if audio is None:
      self._log_exception(source_info, 'no_exception', 'audio_empty')
      return
    if audio.shape[0] < self.min_audio_s * self.target_sample_rate:
      self._log_exception(source_info, 'no_exception', 'audio_too_short')
      return

    logging.info(
        '...creating embeddings (%s / %d)', file_id, timestamp_offset_s
    )
    example = self.audio_to_example(file_id, timestamp_offset_s, audio)
    beam.metrics.Metrics.counter('beaminference', 'examples_processed').inc()
    return [example]


def get_config(config_key: str, shard_idx: str = '') -> config_dict.ConfigDict:
  """Get a config given its keyed name."""
  module_key = '..{}'.format(config_key)
  if shard_idx:
    config = importlib.import_module(
        module_key, INFERENCE_CONFIGS_PKG
    ).get_config(shard_idx)
  else:
    config = importlib.import_module(
        module_key, INFERENCE_CONFIGS_PKG
    ).get_config()

  logging.info('Loaded config %s', config_key)
  logging.info('Config output location : %s', config.output_dir)
  return config


def maybe_write_config(parsed_config, output_dir):
  config_json = parsed_config.to_json(indent=2)
  if (output_dir / 'config.json').exists():
    with (output_dir / 'config.json').open('r') as f:
      got_json = f.read()
    if config_json == got_json:
      return
  with (output_dir / 'config.json').open('w') as f:
    f.write(config_json)


def load_embedding_config(embeddings_path, filename: str = 'config.json'):
  """Loads the configuration to generate unlabeled embeddings."""
  embeddings_path = epath.Path(embeddings_path)
  with (embeddings_path / filename).open() as f:
    embedding_config = config_dict.ConfigDict(json.loads(f.read()))
  return embedding_config


def build_run_pipeline(base_pipeline, output_dir, source_infos, embed_fn):
  """Create and run a beam pipeline."""
  _ = (
      base_pipeline
      | beam.Create(source_infos)
      | beam.ParDo(embed_fn)
      # When a file is corrupted and can't be loaded EmbedFn
      # returns None. In this case the lambda below returns false, which then
      # filters it out.
      | beam.Filter(lambda x: x)
      | beam.Reshuffle()
      | beam.io.tfrecordio.WriteToTFRecord(
          os.path.join(output_dir, 'embeddings'),
          coder=beam.coders.ProtoCoder(tf.train.Example),
      )
  )
  metrics = base_pipeline.run().metrics()
  return metrics<|MERGE_RESOLUTION|>--- conflicted
+++ resolved
@@ -85,23 +85,20 @@
   """
   source_files = []
   for pattern in source_file_patterns:
-<<<<<<< HEAD
-    #pattern can be either a string to glob or a 
-    # already prepared glob
+
+    # pattern can be either a tuple of (root, pattern) or a string/path
+    # if string/path, it can contain a delimiter to separate the root from the pattern
     if type(pattern) is str or type(pattern) is epath.gpath.PosixGPath:
-      glob = epath.Path('').glob(pattern)
+      if '://' in pattern:
+        root, pattern = pattern.split('://')
+        root = root + '://'
+      else:
+        root = ''
     elif type(pattern) is tuple:
-      glob = Path(pattern[0]).rglob(pattern[1])
+      root, pattern = pattern
+
+    glob = epath.Path(root).rglob(pattern)
     for source_file in glob:
-=======
-    if '://' in pattern:
-      root, pattern = pattern.split('://')
-      root = root + '://'
-    else:
-      root = ''
-
-    for source_file in epath.Path(root).glob(pattern):
->>>>>>> c5c26c5e
       source_files.append(source_file)
 
   source_file_splits = []
